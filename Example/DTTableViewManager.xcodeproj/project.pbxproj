--- conflicted
+++ resolved
@@ -1010,58 +1010,6 @@
 			};
 			name = Release;
 		};
-<<<<<<< HEAD
-		E6EA83871615EE6000F8B8C3 /* Debug */ = {
-			isa = XCBuildConfiguration;
-			baseConfigurationReference = 855464A7C4615BF02B6DD781 /* Pods-Example.debug.xcconfig */;
-			buildSettings = {
-				ASSETCATALOG_COMPILER_APPICON_NAME = AppIcon;
-				ASSETCATALOG_COMPILER_LAUNCHIMAGE_NAME = LaunchImage;
-				CLANG_CXX_LIBRARY = "compiler-default";
-				CLANG_ENABLE_OBJC_ARC = YES;
-				CODE_SIGN_IDENTITY = "iPhone Developer";
-				GCC_PRECOMPILE_PREFIX_HEADER = YES;
-				GCC_PREFIX_HEADER = "TableViewFactory/DTTableViewManager-Prefix.pch";
-				GCC_VERSION = "";
-				INFOPLIST_FILE = "TableViewFactory/DTTableViewManager-Info.plist";
-				IPHONEOS_DEPLOYMENT_TARGET = 6.0;
-				LD_RUNPATH_SEARCH_PATHS = "$(inherited) @executable_path/Frameworks";
-				PRODUCT_NAME = "$(TARGET_NAME)";
-				PROVISIONING_PROFILE = "";
-				SWIFT_OBJC_BRIDGING_HEADER = "TableViewFactory/Example-Bridging-Header.h";
-				SWIFT_OPTIMIZATION_LEVEL = "-Onone";
-				TARGETED_DEVICE_FAMILY = 1;
-				WRAPPER_EXTENSION = app;
-			};
-			name = Debug;
-		};
-		E6EA83881615EE6000F8B8C3 /* Release */ = {
-			isa = XCBuildConfiguration;
-			baseConfigurationReference = 495FF2F7E0E6CDFC842E2501 /* Pods-Example.release.xcconfig */;
-			buildSettings = {
-				ASSETCATALOG_COMPILER_APPICON_NAME = AppIcon;
-				ASSETCATALOG_COMPILER_LAUNCHIMAGE_NAME = LaunchImage;
-				CLANG_CXX_LIBRARY = "compiler-default";
-				CLANG_ENABLE_OBJC_ARC = YES;
-				CODE_SIGN_IDENTITY = "iPhone Distribution";
-				"CODE_SIGN_IDENTITY[sdk=iphoneos*]" = "iPhone Distribution";
-				GCC_PRECOMPILE_PREFIX_HEADER = YES;
-				GCC_PREFIX_HEADER = "TableViewFactory/DTTableViewManager-Prefix.pch";
-				GCC_VERSION = "";
-				INFOPLIST_FILE = "TableViewFactory/DTTableViewManager-Info.plist";
-				IPHONEOS_DEPLOYMENT_TARGET = 6.0;
-				LD_RUNPATH_SEARCH_PATHS = "$(inherited) @executable_path/Frameworks";
-				PRODUCT_NAME = "$(TARGET_NAME)";
-				PROVISIONING_PROFILE = "";
-				"PROVISIONING_PROFILE[sdk=iphoneos*]" = "";
-				SWIFT_OBJC_BRIDGING_HEADER = "TableViewFactory/Example-Bridging-Header.h";
-				TARGETED_DEVICE_FAMILY = 1;
-				WRAPPER_EXTENSION = app;
-			};
-			name = Release;
-		};
-=======
->>>>>>> f8289a17
 /* End XCBuildConfiguration section */
 
 /* Begin XCConfigurationList section */
