# Change Log

All notable changes to this project will be documented in this file.

<<<<<<< HEAD
## [4.8.0](https://github.com/DenHeadless/DTTableViewManager/releases/tag/4.8.0)

### Changed

* Support for building in both Swift 2.2 and Swift 2.3
* Now all view registration methods use `NSBundle(forClass:)` constructor, instead of falling back on `DTTableViewManager` `viewBundle` property. This allows having cells from separate bundles or frameworks to be used with single `DTTableViewManager` instance.
=======
## [5.0.0-beta.1](https://github.com/DenHeadless/DTTableViewManager/releases/tag/5.0.0-beta.1)

This is a major release, written in Swift 3. Read [Migration guide](Documentation/DTTableViewManager 5.0 migration guide.md) with descriptions of all features and changes.

Dependency changelog -> [DTModelStorage 3.0.0 and higher](https://github.com/DenHeadless/DTModelStorage/releases)

### Added

* New events system that covers almost all available `UITableViewDelegate` and `UITableViewDataSource` delegate methods.
* New class - `TableViewUpdater`, that is calling all animation methods for `UITableView` when required by underlying storage.
* `updateCellClosure` method on `DTTableViewManager`, that manually updates visible cell instead of calling `tableView.reloadRowsAt(_:)` method.
* `coreDataUpdater` property on `DTTableViewManager`, that creates `TableViewUpdater` object, that follows Apple's guide for updating `UITableView` from `NSFetchedResultsControllerDelegate` events.
* `isManagingTableView` property on `DTTableViewManager`
* `unregisterCellClass(_:)`, `unregisterHeaderClass(_:)`, `unregisterFooterClass(_:)` methods to unregister mappings from `DTTableViewManager` and `UITableView`

### Changed

* Event system is migrated to new `EventReaction` class from `DTModelStorage`
* Swift 3 API Design guidelines have been applied to all public API.
* Section and row animations are now set on `TableViewUpdater` class instead of `TableViewConfiguration`
>>>>>>> b6efe43c

### Removals

* `itemForVisibleCell`, `itemForCellClass:atIndexPath:`, `itemForHeaderClass:atSectionIndex:`, `itemForFooterClass:atSectionIndex:` were removed - they were not particularly useful and can be replaced with much shorter Swift conditional typecasts.
* `registerCellClass:whenSelected` method
* All events methods with method pointer semantics. Please use block based methods instead.
* `dataBindingBehaviour` property.
* `viewBundle` property on `DTTableViewManager`. Bundle is not determined automatically based on view class.
* `DTTableViewContentUpdatable` protocol. Use `TableViewUpdater` properties instead.

## [4.7.0](https://github.com/DenHeadless/DTTableViewManager/releases/tag/4.7.0)

Dependency changelog -> [DTModelStorage 2.6.0 and higher](https://github.com/DenHeadless/DTModelStorage/releases)

## [4.6.0](https://github.com/DenHeadless/DTTableViewManager/releases/tag/4.6.0)

Dependency changelog -> [DTModelStorage 2.5 and higher](https://github.com/DenHeadless/DTModelStorage/releases)

### Breaking

* Update to Swift 2.2. This release is not backwards compatible with Swift 2.1.

### Changed

* Require Only-App-Extension-Safe API is set to YES in framework targets.

## [4.5.3](https://github.com/DenHeadless/DTTableViewManager/releases/tag/4.5.0)

## Fixed

* Fixed a bug, where prototype cell from storyboard could not be created after calling `registerCellClass(_:)` method.

## [4.5.0](https://github.com/DenHeadless/DTTableViewManager/releases/tag/4.5.0)

## Added

* Support for Realm database storage - using `RealmStorage` class.
* Ability to defer data binding until `tableView(_:willDisplayCell:forRowAtIndexPath:)` method is called. This can improve  scrolling perfomance for table view cells.
```swift
    manager.dataBindingBehaviour = .BeforeCellIsDisplayed
```

## Changed

* UIReactions now properly unwrap data models, even for cases when model contains double optional value.

## [4.4.1](https://github.com/DenHeadless/DTTableViewManager/releases/tag/4.4.1)

## Fixed

* Issue with Swift 2.1.1 (XCode 7.2) where storage.delegate was not set during initialization

## [4.4.0](https://github.com/DenHeadless/DTTableViewManager/releases/tag/4.4.0)

Dependency changelog -> [DTModelStorage 2.3 and higher](https://github.com/DenHeadless/DTModelStorage/releases)

This release aims to improve mapping system and error reporting.

## Added

* [New mapping system](https://github.com/DenHeadless/DTTableViewManager#data-models) with support for protocols and subclasses
* Mappings can now be [customized](https://github.com/DenHeadless/DTTableViewManager#customizing-mapping-resolution) using `DTViewModelMappingCustomizable` protocol.
* [Custom error handler](https://github.com/DenHeadless/DTTableViewManager#error-reporting) for `DTTableViewFactoryError` errors.

## Changed

* preconditionFailures have been replaced with `DTTableViewFactoryError` ErrorType
* Internal `TableViewReaction` class have been replaced by `UIReaction` class from DTModelStorage.

## [4.3.0](https://github.com/DenHeadless/DTTableViewManager/releases/tag/4.3.0)

Dependency changelog -> [DTModelStorage 2.2 and higher](https://github.com/DenHeadless/DTModelStorage/releases)

## Changed

* Added support for Apple TV platform (tvOS).

## Fixed

* `registerNiblessFooterClass` method now works correctly.

## Renamed

* `objectForCellClass` category of methods have been removed to read item in their title instead of object.

## Removed

* `TableViewStorageUpdating` protocol and conformance has been removed as unnecessary.

## [4.2.1](https://github.com/DenHeadless/DTTableViewManager/releases/tag/4.2.1)

## Updated

* Improved stability by treating UITableView as optional

## [4.2.0](https://github.com/DenHeadless/DTTableViewManager/releases/tag/4.2.0)

Dependency changelog -> [DTModelStorage 2.1 and higher](https://github.com/DenHeadless/DTModelStorage/releases)

This release aims to improve storage updates and UI animation with UITableView. To make this happen, `DTModelStorage` classes were rewritten and rearchitectured, using Swift `Set`.

There are some backwards-incompatible changes in this release, however Xcode quick-fix tips should guide you through what needs to be changed.

## Added

 * `registerNiblessHeaderClass` and `registerNiblessFooterClass` methods to  support creating `UITableViewHeaderFooterView`s from code

## Fixed

* Fixed retain cycles in event blocks

## [4.1.0](https://github.com/DenHeadless/DTTableViewManager/releases/tag/4.1.0)

## Features

New events registration system with method pointers, that automatically breaks retain cycles.

For example, cell selection:

```swift
manager.cellSelection(PostsViewController.selectedCell)

func selectedCell(cell: PostCell, post: Post, indexPath: NSIndexPath) {
    // Do something, push controller probably?
}
```

Alternatively, you can use dynamicType to register method pointer:

```swift
manager.cellSelection(self.dynamicType.selectedCell)
```

Other available events:
* cellConfiguration
* headerConfiguration
* footerConfiguration

## Breaking changes

`beforeContentUpdate` and `afterContentUpdate` closures were replaced with `DTTableViewContentUpdatable` protocol, that can be adopted by your `DTTableViewManageable` class, for example:

```swift
extension PostsViewController: DTTableViewContentUpdatable {
    func afterContentUpdate() {
        // Do something
    }
}
```

## [4.0.0](https://github.com/DenHeadless/DTTableViewManager/releases/tag/4.0.0)

4.0 is a next major release of `DTTableViewManager`. It was rewritten from scratch in Swift 2 and is not backwards-compatible with previous releases.

Read  [4.0 Migration guide](https://github.com/DenHeadless/DTTableViewManager/wiki/4.0-Migration-guide).

[Blog post](http://digginginswift.com/2015/09/13/dttableviewmanager-4-protocol-oriented-uitableview-management-in-swift/)

### Features

* Improved `ModelTransfer` protocol with associated `ModelType`
* `DTTableViewManager` is now a separate object
* New events system, that allows reacting to cell selection, cell/header/footer configuration and content updates
* Added support for `UITableViewController`, and any other object, that has `UITableView`
* New storage object generic-type getters
* Support for Swift types - classes, structs, enums, tuples.

## [3.2.0](https://github.com/DenHeadless/DTTableViewManager/releases/tag/3.2.0)

### Bugfixes

* Fixed an issue, where storageDidPerformUpdate method could be called without any updates.

## [3.1.1](https://github.com/DenHeadless/DTTableViewManager/releases/tag/3.1.1)

* Added support for installation using [Carthage](https://github.com/Carthage/Carthage) :beers:

## [3.1.0](https://github.com/DenHeadless/DTTableViewManager/releases/tag/3.1.0)

### Changes

* Added nullability annotations for XCode 6.3 and Swift 1.2


## [3.0.5](https://github.com/DenHeadless/DTTableViewManager/releases/tag/3.0.5)

## Features

Added removeAllTableItemsAnimated method.

## Bugfixes

Fixed issue, that could lead to wrong table items being removed, when using memory storage  removeItemsAtIndexPaths: method.

## [3.0.2](https://github.com/DenHeadless/DTTableViewManager/releases/tag/3.0.2)

### Changes

* Supported frameworks installation from CocoaPods - requires iOS 8.

## [3.0.0](https://github.com/DenHeadless/DTTableViewManager/releases/tag/3.0.0)

### Features
* Full Swift support, including swift model classes
* Added convenience method to update section items
* Added `DTTableViewControllerEvents` protocol, that allows developer to react to changes in datasource
* Registering header or footer view now automatically changes default header/footer style to DTTableViewSectionStyleView.

### Breaking changes

* `DTSectionModel` methods `headerModel` and `footerModel` were renamed. Use `tableHeaderModel` and `tableFooterModel` instead.
* `DTStorage` protocol was renamed to `DTStorageProtocol`.
* `DTTableViewDataStorage` class was removed, it's methods were merged in `DTMemoryStorage`
* `DTDefaultCellModel` and `DTDefaultHeaderFooterModel` were removed.

## [2.7.0](https://github.com/DenHeadless/DTTableViewManager/releases/tag/2.7.0)

This is a release, that is targeted at improving code readability, and reducing number of classes and protocols inside DTTableViewManager architecture.

### Breaking changes

* `DTTableViewMemoryStorage` class was removed. It's methods were transferred to `DTMemoryStorage+DTTableViewManagerAdditions` category.
* `DTTableViewStorageUpdating` protocol was removed. It's methods were moved to `DTTableViewController`.

### Features

* When using `DTCoreDataStorage`, section titles are displayed by default, if NSFetchedController was created with sectionNameKeyPath property.

## [2.5.0](https://github.com/DenHeadless/DTTableViewManager/releases/tag/2.5.0)

### Changes

Preliminary support for Swift.

If you use cells, headers or footers inside storyboards from Swift, implement optional reuseIdentifier method to return real Swift class name instead of the mangled one. This name should also be set as reuseIdentifier in storyboard.

## [2.4.0](https://github.com/DenHeadless/DTTableViewManager/releases/tag/2.4.0)

### Breaking changes

Reuse identifier now needs to be identical to cell, header or footer class names. For example, UserTableCell should now have "UserTableCell" reuse identifier.

## [2.3.0](https://github.com/DenHeadless/DTTableViewManager/releases/tag/2.3.0)

#### Features

Added properties of `DTTableViewController` to control, whether section headers and footers should be shown for sections, that don't contain any items.

#### Deprecations

Removed `DTModelSearching` protocol, please use `DTMemoryStorage` `setSearchingBlock:forModelClass:` method instead.

## [2.2.0](https://github.com/DenHeadless/DTTableViewManager/releases/tag/2.2.0)

* `DTModelSearching` protocol is deprecated and is replaced by memoryStorage method setSearchingBlock:forModelClass:
* UITableViewDelegate and UITableViewDatasource properties for UITableView are now filled automatically.
* Added more assertions, programmer errors should be easily captured.

## [2.1.0](https://github.com/DenHeadless/DTTableViewManager/releases/tag/2.1.0)

#### Breaking changes

Storage classes now use external dependency from [DTModelStorage repo](https://github.com/DenHeadless/DTModelStorage).

Some method calls on memory storage have been renamed, dropping 'table' part from the name, for example
```objective-c
-(void)addTableItems:(NSArray *)items
```
now becomes

```objective-c
-(void)addItems:(NSArray *)items
```

Several protocols and classes have been also renamed:

`DTTableViewModelTransfer` - `DTModelTransfer`
`DTTableViewModelSearching` - `DTModelSearching`
`DTTableViewCoreDataStorage` - `DTCoreDataStorage`

#### Features

Added support for default UITableViewCellStyles and default UITableViewHeaderFooterViews without subclassing.

## [2.0.0](https://github.com/DenHeadless/DTTableViewManager/releases/tag/2.0.0)

DTTableViewManager 2.0 is a major update to the framework with several API - breaking changes. Please read [DTTableViewManager 2.0 transition guide for an overview](https://github.com/DenHeadless/DTTableViewManager/wiki/DTTableViewManager-2.0-Transition-Guide).

## [1.3.0](https://github.com/DenHeadless/DTTableViewManager/releases/tag/1.3.0)

#### Features

Added support for storyboard prototype cells.

##### Enhancements

DTTableViewManager renamed to DTTableViewController.

#### Bugfixes

Fixed bug, which prevented using correct height values on custom headers and footers.

## [1.2.1](https://github.com/DenHeadless/DTTableViewManager/releases/tag/1.2.1)

#### Features
Added ability to disable logging

##### Enhancements

Improved structure of mapping code, now mapping and cell creation happens completely in DTCellFactory class.

## [1.2.0](https://github.com/DenHeadless/DTTableViewManager/releases/tag/1.2.0)

#### Features

Introducing support for Foundation data models. Cell, header and footer mapping now supports following classes:
* NSString / NSMutableString
* NSNumber
* NSDictionary / NSMutableDictionary
* NSArray / NSMutableArray

#### Deprecations

* option to not reuse cells is removed. Currently there's no obvious reason to not have cell reuse.

## [1.1.0](https://github.com/DenHeadless/DTTableViewManager/releases/tag/1.1.0)

#### Features
Powerful and easy search within UITableView.

#### General changes
Tests are now running on [Travis-CI](https://travis-ci.org/DenHeadless/DTTableViewManager)

#### Deprecations

Ability to create DTTableViewManager as a separate object was removed. If you need to subclass from different UIViewController, consider using iOS Containment API.<|MERGE_RESOLUTION|>--- conflicted
+++ resolved
@@ -2,14 +2,6 @@
 
 All notable changes to this project will be documented in this file.
 
-<<<<<<< HEAD
-## [4.8.0](https://github.com/DenHeadless/DTTableViewManager/releases/tag/4.8.0)
-
-### Changed
-
-* Support for building in both Swift 2.2 and Swift 2.3
-* Now all view registration methods use `NSBundle(forClass:)` constructor, instead of falling back on `DTTableViewManager` `viewBundle` property. This allows having cells from separate bundles or frameworks to be used with single `DTTableViewManager` instance.
-=======
 ## [5.0.0-beta.1](https://github.com/DenHeadless/DTTableViewManager/releases/tag/5.0.0-beta.1)
 
 This is a major release, written in Swift 3. Read [Migration guide](Documentation/DTTableViewManager 5.0 migration guide.md) with descriptions of all features and changes.
@@ -30,7 +22,6 @@
 * Event system is migrated to new `EventReaction` class from `DTModelStorage`
 * Swift 3 API Design guidelines have been applied to all public API.
 * Section and row animations are now set on `TableViewUpdater` class instead of `TableViewConfiguration`
->>>>>>> b6efe43c
 
 ### Removals
 
@@ -41,6 +32,13 @@
 * `viewBundle` property on `DTTableViewManager`. Bundle is not determined automatically based on view class.
 * `DTTableViewContentUpdatable` protocol. Use `TableViewUpdater` properties instead.
 
+## [4.8.0](https://github.com/DenHeadless/DTTableViewManager/releases/tag/4.8.0)
+
+### Changed
+
+* Support for building in both Swift 2.2 and Swift 2.3
+* Now all view registration methods use `NSBundle(forClass:)` constructor, instead of falling back on `DTTableViewManager` `viewBundle` property. This allows having cells from separate bundles or frameworks to be used with single `DTTableViewManager` instance.
+
 ## [4.7.0](https://github.com/DenHeadless/DTTableViewManager/releases/tag/4.7.0)
 
 Dependency changelog -> [DTModelStorage 2.6.0 and higher](https://github.com/DenHeadless/DTModelStorage/releases)
