Pod::Spec.new do |s|
  s.name     = 'DTTableViewManager'
<<<<<<< HEAD
  s.version  = '4.8.0'
=======
  s.version  = '5.0.0-beta.1'
>>>>>>> b6efe43c
  s.license  = 'MIT'
  s.summary  = 'Protocol-oriented UITableView management, powered by generics and associated types.'
  s.homepage = 'https://github.com/DenHeadless/DTTableViewManager'
  s.authors  = { 'Denys Telezhkin' => 'denys.telezhkin@yandex.ru' }
  s.social_media_url = 'https://twitter.com/DTCoder'
  s.source   = { :git => 'https://github.com/DenHeadless/DTTableViewManager.git', :tag => s.version.to_s }
  s.source_files = 'Source/*.swift'
  s.requires_arc = true
  s.ios.deployment_target = '8.0'
  s.tvos.deployment_target = '9.0'
  s.frameworks = 'UIKit', 'Foundation'
  s.dependency 'DTModelStorage' , '~> 3.0.0-beta.1'
end<|MERGE_RESOLUTION|>--- conflicted
+++ resolved
@@ -1,10 +1,6 @@
 Pod::Spec.new do |s|
   s.name     = 'DTTableViewManager'
-<<<<<<< HEAD
-  s.version  = '4.8.0'
-=======
   s.version  = '5.0.0-beta.1'
->>>>>>> b6efe43c
   s.license  = 'MIT'
   s.summary  = 'Protocol-oriented UITableView management, powered by generics and associated types.'
   s.homepage = 'https://github.com/DenHeadless/DTTableViewManager'
