--- conflicted
+++ resolved
@@ -1,10 +1,6 @@
 Pod::Spec.new do |s|
   s.name     = 'DTTableViewManager'
-<<<<<<< HEAD
-  s.version  = '3.2.0'
-=======
   s.version  = '4.0.0'
->>>>>>> f8289a17
   s.license  = 'MIT'
   s.summary  = 'Protocol-oriented UITableView management, powered by generics and associated types.'
   s.homepage = 'https://github.com/DenHeadless/DTTableViewManager'
@@ -13,15 +9,8 @@
   s.source   = { :git => 'https://github.com/DenHeadless/DTTableViewManager.git', :tag => s.version.to_s }
   s.source_files = 'DTTableViewManager'
   s.requires_arc = true
-<<<<<<< HEAD
-  s.ios.deployment_target = '6.0'
-  s.ios.frameworks = 'UIKit', 'Foundation'
-  s.platform = :ios,'6.0'
-  s.dependency 'DTModelStorage' , '~> 1.3.1'
-=======
   s.ios.deployment_target = '8.0'
   s.ios.frameworks = 'UIKit', 'Foundation'
   s.platform = :ios,'8.0'
   s.dependency 'DTModelStorage' , '~> 2.0.0'
->>>>>>> f8289a17
 end